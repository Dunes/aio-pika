import asyncio
import logging
import platform
from contextlib import contextmanager
from functools import partial

from pika.adapters import base_connection
from pika import channel

from .version import __version__


log = logging.getLogger(__name__)

PRODUCT = 'aio-pika'


class IOLoopAdapter:
    __slots__ = 'loop', 'handlers', 'readers', 'writers'

    def __init__(self, loop: asyncio.AbstractEventLoop):
        self.loop = loop
        self.handlers = {}
        self.readers = set()
        self.writers = set()

    def add_timeout(self, deadline, callback_method):
        return self.loop.call_later(deadline, callback_method)

    @staticmethod
    def remove_timeout(handle: asyncio.Handle):
        return handle.cancel()

    def add_handler(self, fd, cb, event_state):
        if fd in self.handlers:
            raise ValueError("fd {} added twice".format(fd))
        self.handlers[fd] = cb

        if event_state & base_connection.BaseConnection.READ:
            self.loop.add_reader(
                fd,
                partial(
                    cb,
                    fd=fd,
                    events=base_connection.BaseConnection.READ
                )
            )
            self.readers.add(fd)

        if event_state & base_connection.BaseConnection.WRITE:
            self.loop.add_writer(
                fd,
                partial(
                    cb,
                    fd=fd,
                    events=base_connection.BaseConnection.WRITE
                )
            )
            self.writers.add(fd)

    def remove_handler(self, fd):
        if fd not in self.handlers:
            return

        if fd in self.readers:
            self.loop.remove_reader(fd)
            self.readers.remove(fd)

        if fd in self.writers:
            self.loop.remove_writer(fd)
            self.writers.remove(fd)

        del self.handlers[fd]

    def update_handler(self, fd, event_state):
        if event_state & base_connection.BaseConnection.READ:
            if fd not in self.readers:
                self.loop.add_reader(
                    fd,
                    partial(
                        self.handlers[fd],
                        fd=fd,
                        events=base_connection.BaseConnection.READ
                    )
                )
                self.readers.add(fd)
        else:
            if fd in self.readers:
                self.loop.remove_reader(fd)
                self.readers.remove(fd)

        if event_state & base_connection.BaseConnection.WRITE:
            if fd not in self.writers:
                self.loop.add_writer(
                    fd,
                    partial(
                        self.handlers[fd],
                        fd=fd,
                        events=base_connection.BaseConnection.WRITE
                    )
                )
                self.writers.add(fd)
        else:
            if fd in self.writers:
                self.loop.remove_writer(fd)
                self.writers.remove(fd)

    def start(self):
        if self.loop.is_running():
            return

        self.loop.run_forever()

    def stop(self):
        if self.loop.is_closed():
            return

        self.loop.stop()


class AsyncioConnection(base_connection.BaseConnection):

    def __init__(self, parameters=None, on_open_callback=None,
                 on_open_error_callback=None,
                 on_close_callback=None,
                 stop_ioloop_on_close=False, loop=None):

        self.sleep_counter = 0
        self.loop = loop or asyncio.get_event_loop()
        self.ioloop = IOLoopAdapter(self.loop)
        self.channel_cleanup_callback = None
        self.channel_cancel_callback = None

        super().__init__(parameters, on_open_callback,
                         on_open_error_callback,
                         on_close_callback, self.ioloop,
                         stop_ioloop_on_close=stop_ioloop_on_close)

    def _adapter_connect(self):
        error = super()._adapter_connect()

        if not error:
            self.ioloop.add_handler(
                self.socket.fileno(), self._handle_events, self.event_state
            )

        return error

    def _adapter_disconnect(self):
        if self.socket:
            self.ioloop.remove_handler(self.socket.fileno())

        super()._adapter_disconnect()

    def _handle_disconnect(self):
        try:
            super()._handle_disconnect()
            super()._handle_write()
        except Exception as e:
            self._on_disconnect(-1, e)

        super().__init__(parameters, on_open_callback,
                         on_open_error_callback,
                         on_close_callback, self.ioloop,
                         stop_ioloop_on_close=stop_ioloop_on_close)

    def _adapter_connect(self):
        error = super()._adapter_connect()

        if not error:
            self.ioloop.add_handler(
                self.socket.fileno(), self._handle_events, self.event_state
            )

        return error

    def _adapter_disconnect(self):
        if self.socket:
            self.ioloop.remove_handler(self.socket.fileno())

        super()._adapter_disconnect()

    def _handle_disconnect(self):
        try:
            super()._handle_disconnect()
            super()._handle_write()
        except Exception as e:
            self._on_disconnect(-1, e)

    @property
    def _client_properties(self) -> dict:
        """ Return the client properties dictionary. """
        return {
            'product': PRODUCT,
            'platform': 'Python %s' % platform.python_version(),
            'capabilities': {
                'authentication_failure_close': True,
                'basic.nack': True,
                'connection.blocked': True,
                'consumer_cancel_notify': True,
                'publisher_confirms': True
            },
            'information': 'See https://aio-pika.readthedocs.io/',
            'version': __version__
        }

    def _on_channel_cleanup(self, channel):
        try:
            if self.channel_cleanup_callback:
                self.channel_cleanup_callback(channel)
        finally:
            super()._on_channel_cleanup(channel)

    def _on_channel_cancel(self, channel):
        if self.channel_cancel_callback:
            self.channel_cancel_callback(channel)

    def _create_channel(self, channel_number, on_open_callback):
        log.debug('Creating channel %s', channel_number)
<<<<<<< HEAD
        channel = Channel(self, channel_number, on_open_callback)
        channel.add_on_cancel_callback(lambda method_frame: self._on_channel_cancel(channel))
        return channel
=======
        return Channel(self, channel_number, on_open_callback)
>>>>>>> 7ad27bc8


class Channel(channel.Channel):
    def __init__(self, connection, channel_number, on_open_callback=None):
        super().__init__(connection, channel_number, on_open_callback=on_open_callback)
        self._consume_results = {}
        self._on_getempty_callback = None

    def _on_eventok(self, method_frame):
        callback = self._consume_results.pop(method_frame.method.consumer_tag, None)

        if callback:
            callback(method_frame)

        return super()._on_eventok(method_frame)

    def basic_consume(self, consumer_callback,
                      queue='',
                      no_ack=False,
                      exclusive=False,
                      consumer_tag=None,
                      arguments=None,
                      result_callback=None):

        if not consumer_tag:
            consumer_tag = self._generate_consumer_tag()

        self._consume_results[consumer_tag] = result_callback

        return super().basic_consume(
            consumer_callback=consumer_callback,
            queue=queue,
            no_ack=no_ack,
            exclusive=exclusive,
            consumer_tag=consumer_tag,
            arguments=arguments
        )

    def _on_getempty(self, method_frame):
        if self._on_getempty_callback:
            self._on_getempty_callback(method_frame)
        else:
            log.debug("Unexpected getempty frame %r", method_frame)

        super()._on_getempty(method_frame)

    @contextmanager
    def set_get_empty_callback(self, callback):
        self._on_getempty_callback = callback
        try:
            yield
        finally:
            self._on_getempty_callback = None<|MERGE_RESOLUTION|>--- conflicted
+++ resolved
@@ -217,13 +217,9 @@
 
     def _create_channel(self, channel_number, on_open_callback):
         log.debug('Creating channel %s', channel_number)
-<<<<<<< HEAD
         channel = Channel(self, channel_number, on_open_callback)
         channel.add_on_cancel_callback(lambda method_frame: self._on_channel_cancel(channel))
         return channel
-=======
-        return Channel(self, channel_number, on_open_callback)
->>>>>>> 7ad27bc8
 
 
 class Channel(channel.Channel):
