--- conflicted
+++ resolved
@@ -144,12 +144,8 @@
     @asyncio.coroutine
     def declare_exchange(self, name: str, type: ExchangeType = ExchangeType.DIRECT,
                          durable: bool = None, auto_delete: bool = False,
-<<<<<<< HEAD
-                         internal: bool = False, arguments: dict = None, timeout: int = None) -> EXCHANGE_CLASS:
-=======
                          internal: bool = False, arguments: dict = None, timeout: int = None
-                         ) -> Generator[Any, None, Exchange]:
->>>>>>> 53b60c7d
+                         ) -> Generator[Any, None, EXCHANGE_CLASS]:
 
         with (yield from self.__write_lock):
             if auto_delete and durable is None:
@@ -192,12 +188,8 @@
     @BaseChannel._ensure_channel_is_open
     @asyncio.coroutine
     def declare_queue(self, name: str = None, *, durable: bool = None, exclusive: bool = False, passive: bool = False,
-<<<<<<< HEAD
-                      auto_delete: bool = False, arguments: dict = None, timeout: int = None) -> QUEUE_CLASS:
-=======
                       auto_delete: bool = False, arguments: dict = None, timeout: int = None
-                      ) -> Generator[Any, None, Queue]:
->>>>>>> 53b60c7d
+                      ) -> Generator[Any, None, QUEUE_CLASS]:
         """
 
         :param name: queue name
